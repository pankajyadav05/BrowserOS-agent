import React, { useState, useEffect } from "react";
import { X, ExternalLink, Github, BookOpen, MessageSquare } from "lucide-react";
import { getBrowserOSAdapter } from "@/lib/browser/BrowserOSAdapter";
import { ProviderSettings } from "./ProviderSettings";

interface SettingsDialogProps {
  isOpen: boolean;
  onClose: () => void;
}

export function SettingsDialog({ isOpen, onClose }: SettingsDialogProps) {
  const [activeTab, setActiveTab] = useState<"providers" | "about">(
    "providers"
  );
  const [browserOSVersion, setBrowserOSVersion] = useState<string | null>(null);
  const [agentVersion, setAgentVersion] = useState<string>("1.0.0");

  useEffect(() => {
    if (isOpen) {
      // Get BrowserOS version from API if available
<<<<<<< HEAD
      if (
        "getVersionNumber" in chrome.browserOS &&
        typeof chrome.browserOS.getVersionNumber === "function"
      ) {
        getBrowserOSAdapter()
          .getVersion()
          .then((v) => setBrowserOSVersion(v))
          .catch(() => setBrowserOSVersion(null));
=======
      if (chrome.browserOS && 'getVersionNumber' in chrome.browserOS && typeof chrome.browserOS.getVersionNumber === 'function') {
        getBrowserOSAdapter().getVersion()
          .then(v => setBrowserOSVersion(v))
          .catch(() => setBrowserOSVersion(null))
>>>>>>> 4cd6c940
      }

      // Get Agent version from manifest
      const manifest = chrome.runtime.getManifest();
      setAgentVersion(manifest.version || "1.0.0");
    }
  }, [isOpen]);

  if (!isOpen) return null;

  const tabs = [
    { id: "providers" as const, label: "Search Providers" },
    { id: "about" as const, label: "About" },
  ];

  const links = [
    {
      title: "GitHub Repository",
      description: "View source code and contribute",
      url: "https://github.com/browseros-ai/BrowserOS/",
      icon: <Github size={20} />,
    },
    {
      title: "Documentation",
      description: "Installation guides and tips",
      url: "https://browseros.notion.site/",
      icon: <BookOpen size={20} />,
    },
    {
      title: "Discord Community",
      description: "Join our Discord server for support",
      url: "https://discord.gg/browseros",
      icon: <MessageSquare size={20} />,
    },
  ];

  return (
    <>
      {/* Backdrop */}
      <div className="fixed inset-0 bg-black/50 z-40" onClick={onClose} />

      {/* Dialog */}
      <div className="fixed inset-0 z-50 flex items-center justify-center p-4">
        <div className="bg-background border border-border rounded-xl shadow-xl w-full max-w-2xl max-h-[80vh] flex flex-col">
          {/* Header */}
          <div className="flex items-center justify-between p-6 border-b border-border">
            <h2 className="text-xl font-semibold text-foreground">Settings</h2>
            <button
              onClick={onClose}
              className="p-1.5 rounded-lg hover:bg-accent transition-colors text-muted-foreground"
              aria-label="Close settings"
            >
              <X size={20} />
            </button>
          </div>

          {/* Tabs */}
          <div className="flex border-b border-border">
            {tabs.map((tab) => (
              <button
                key={tab.id}
                onClick={() => setActiveTab(tab.id)}
                className={`
                  px-6 py-3 text-sm font-medium transition-colors
                  ${
                    activeTab === tab.id
                      ? "text-foreground border-b-2 border-primary"
                      : "text-muted-foreground hover:text-foreground"
                  }
                `}
              >
                {tab.label}
              </button>
            ))}
          </div>

          {/* Content */}
          <div className="flex-1 overflow-y-auto p-6">
            {activeTab === "providers" && <ProviderSettings />}

            {activeTab === "about" && (
              <div className="space-y-6">
                <div className="mb-6">
                  <div className="flex items-center gap-3 mb-4">
                    <img
                      src="/assets/mitria.svg"
                      alt="Mitria"
                      className="w-10 h-10"
                    />
                    <h3 className="text-lg font-medium text-foreground">
                      Mitria
                    </h3>
                  </div>
                  <p className="text-sm text-muted-foreground">
                    An AI-powered browser automation tool that helps you
                    navigate and interact with the web using natural language.
                  </p>
                </div>

                <div className="space-y-3">
                  {links.map((link) => (
                    <button
                      key={link.title}
                      onClick={() => window.open(link.url, "_blank")}
                      className="
                        w-full flex items-center gap-4 p-4 rounded-lg
                        border border-border bg-card hover:bg-accent/30
                        transition-all text-left group
                      "
                    >
                      <div className="text-muted-foreground group-hover:text-foreground transition-colors">
                        {link.icon}
                      </div>
                      <div className="flex-1">
                        <div className="font-medium text-sm text-foreground">
                          {link.title}
                        </div>
                        <div className="text-xs text-muted-foreground">
                          {link.description}
                        </div>
                      </div>
                      <ExternalLink
                        size={14}
                        className="text-muted-foreground"
                      />
                    </button>
                  ))}
                </div>

                <div className="mt-8 pt-6 border-t border-border">
                  <div className="text-xs text-muted-foreground text-center space-y-1">
                    {browserOSVersion && (
                      <p>BrowserOS Version {browserOSVersion}</p>
                    )}
                    <p>Agent Version {agentVersion}</p>
                  </div>
                </div>
              </div>
            )}
          </div>
        </div>
      </div>
    </>
  );
}<|MERGE_RESOLUTION|>--- conflicted
+++ resolved
@@ -18,8 +18,8 @@
   useEffect(() => {
     if (isOpen) {
       // Get BrowserOS version from API if available
-<<<<<<< HEAD
       if (
+        chrome.browserOS &&
         "getVersionNumber" in chrome.browserOS &&
         typeof chrome.browserOS.getVersionNumber === "function"
       ) {
@@ -27,12 +27,6 @@
           .getVersion()
           .then((v) => setBrowserOSVersion(v))
           .catch(() => setBrowserOSVersion(null));
-=======
-      if (chrome.browserOS && 'getVersionNumber' in chrome.browserOS && typeof chrome.browserOS.getVersionNumber === 'function') {
-        getBrowserOSAdapter().getVersion()
-          .then(v => setBrowserOSVersion(v))
-          .catch(() => setBrowserOSVersion(null))
->>>>>>> 4cd6c940
       }
 
       // Get Agent version from manifest
