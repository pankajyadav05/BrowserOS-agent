import { z } from 'zod'
import BrowserContext from '../browser/BrowserContext'
import { MessageManager } from '@/lib/runtime/MessageManager'
import { getLLM as getLLMFromProvider } from '@/lib/llm/LangChainProvider'
import { BaseChatModel } from '@langchain/core/language_models/chat_models'
import { TodoStore } from '@/lib/runtime/TodoStore'
<<<<<<< HEAD
import { KlavisAPIManager } from '@/lib/mcp/KlavisAPIManager'
=======
import { PubSub } from '@/lib/pubsub'
>>>>>>> e6f5d775

/**
 * Configuration options for ExecutionContext
 */
export const ExecutionContextOptionsSchema = z.object({
  browserContext: z.instanceof(BrowserContext),  // Browser context for page operations
  messageManager: z.instanceof(MessageManager),  // Message manager for communication
  debugMode: z.boolean().default(false),  // Whether to enable debug logging
  todoStore: z.instanceof(TodoStore).optional()  // TODO store for complex task management
})

export type ExecutionContextOptions = z.infer<typeof ExecutionContextOptionsSchema>

/**
 * Agent execution context containing browser context, message manager, and control state
 */
export class ExecutionContext {
  abortController: AbortController  // Abort controller for task cancellation
  browserContext: BrowserContext  // Browser context for page operations
  messageManager: MessageManager  // Message manager for communication
  debugMode: boolean  // Whether debug logging is enabled
  selectedTabIds: number[] | null = null  // Selected tab IDs
  todoStore: TodoStore  // TODO store for complex task management
  private userInitiatedCancel: boolean = false  // Track if cancellation was user-initiated
  private _isExecuting: boolean = false  // Track actual execution state
  private _lockedTabId: number | null = null  // Tab that execution is locked to
  private _currentTask: string | null = null  // Current user task being executed
  private _chatMode: boolean = false  // Whether ChatAgent mode is enabled

  constructor(options: ExecutionContextOptions) {
    // Validate options at runtime
    const validatedOptions = ExecutionContextOptionsSchema.parse(options)
    
    // Create our own AbortController - single source of truth
    this.abortController = new AbortController()
    this.browserContext = validatedOptions.browserContext
    this.messageManager = validatedOptions.messageManager
    this.debugMode = validatedOptions.debugMode || false
    this.todoStore = validatedOptions.todoStore || new TodoStore()
    this.userInitiatedCancel = false
  }

  /**
   * Enable or disable ChatAgent mode
   */
  public setChatMode(enabled: boolean): void {
    this._chatMode = enabled
  }

  /**
   * Check if ChatAgent mode is enabled
   */
  public isChatMode(): boolean {
    return this._chatMode
  }
  
  public setSelectedTabIds(tabIds: number[]): void {
    this.selectedTabIds = tabIds;
  }

  public getSelectedTabIds(): number[] | null {
    return this.selectedTabIds;
  }


  /**
   * Get the PubSub instance (singleton)
   * @returns The PubSub instance
   */
  public getPubSub(): PubSub {
    return PubSub.getInstance();
  }

  /**
   * Cancel execution with user-initiated flag
   * @param isUserInitiated - Whether the cancellation was initiated by the user
   */
  public cancelExecution(isUserInitiated: boolean = false): void {
    this.userInitiatedCancel = isUserInitiated;
    this.abortController.abort();
  }

  /**
   * Check if the current cancellation was user-initiated
   */
  public isUserCancellation(): boolean {
    return this.userInitiatedCancel && this.abortController.signal.aborted;
  }

  /**
   * Reset abort controller for new task execution
   */
  public resetAbortController(): void {
    this.userInitiatedCancel = false;
    this.abortController = new AbortController();
  }

  /**
   * Mark execution as started and lock to a specific tab
   * @param tabId - The tab ID to lock execution to
   */
  public startExecution(tabId: number): void {
    this._isExecuting = true;
    this._lockedTabId = tabId;
  }

  /**
   * Mark execution as ended
   */
  public endExecution(): void {
    this._isExecuting = false;
    // Keep lockedTabId until reset() for debugging purposes
  }

  /**
   * Check if currently executing
   */
  public isExecuting(): boolean {
    return this._isExecuting;
  }

  /**
   * Get the tab ID that execution is locked to
   */
  public getLockedTabId(): number | null {
    return this._lockedTabId;
  }

  /**
   * Reset execution state
   */
  public reset(): void {
    this._isExecuting = false;
    this._lockedTabId = null;
    this.userInitiatedCancel = false;
    this._currentTask = null;
    this.todoStore.reset();
  }

  /**
   * Get LLM instance for agent/tool usage
   * @param options - Optional LLM configuration
   * @returns Promise resolving to chat model
   */
  public async getLLM(options?: { temperature?: number; maxTokens?: number }): Promise<BaseChatModel> {
    return getLLMFromProvider(options);
  }

  /**
   * Set the current task being executed
   * @param task - The user's task/goal
   */
  public setCurrentTask(task: string): void {
    this._currentTask = task;
  }

  /**
   * Get the current task being executed
   * @returns The current task or null
   */
  public getCurrentTask(): string | null {
    return this._currentTask;
  }

  /**
   * Get KlavisAPIManager singleton for MCP operations
   * @returns The KlavisAPIManager instance
   */
  public getKlavisAPIManager(): KlavisAPIManager {
    return KlavisAPIManager.getInstance()
  }
}
 <|MERGE_RESOLUTION|>--- conflicted
+++ resolved
@@ -4,11 +4,8 @@
 import { getLLM as getLLMFromProvider } from '@/lib/llm/LangChainProvider'
 import { BaseChatModel } from '@langchain/core/language_models/chat_models'
 import { TodoStore } from '@/lib/runtime/TodoStore'
-<<<<<<< HEAD
 import { KlavisAPIManager } from '@/lib/mcp/KlavisAPIManager'
-=======
 import { PubSub } from '@/lib/pubsub'
->>>>>>> e6f5d775
 
 /**
  * Configuration options for ExecutionContext
