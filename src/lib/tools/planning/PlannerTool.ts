import { DynamicStructuredTool } from '@langchain/core/tools';
import { z } from 'zod';
import { ExecutionContext } from '@/lib/runtime/ExecutionContext';
import { MessageManagerReadOnly} from '@/lib/runtime/MessageManager';
import { generatePlannerSystemPrompt, generatePlannerTaskPrompt } from './PlannerTool.prompt';
import { toolError } from '@/lib/tools/Tool.interface';
import { HumanMessage, SystemMessage } from '@langchain/core/messages';
import { PLANNING_CONFIG } from './PlannerTool.config';
import { MessageType } from '@/lib/runtime/MessageManager';
<<<<<<< HEAD
=======
import { invokeWithRetry } from '@/lib/utils/retryable';
>>>>>>> 0ad31b11

// Input schema - simple so LLM can generate and pass it
const PlannerInputSchema = z.object({
  task: z.string(),  // Task to plan for
  max_steps: z.number().default(PLANNING_CONFIG.STEPS_PER_PLAN),  // Number of steps to plan
});

// Plan schema - simple structure for each step
const PlanSchema = z.object({
  steps: z.array(z.object({
    action: z.string(),  // What to do
    reasoning: z.string()  // Why this step
  }))
});

type PlannerInput = z.infer<typeof PlannerInputSchema>;

// Factory function to create PlannerTool
export function createPlannerTool(executionContext: ExecutionContext): DynamicStructuredTool {
  return new DynamicStructuredTool({
    name: 'planner_tool',
    description: `Generate up to ${PLANNING_CONFIG.STEPS_PER_PLAN} steps for the task`,
    schema: PlannerInputSchema,
    func: async (args: PlannerInput): Promise<string> => {
      try {
        // Get LLM instance from execution context
        const llm = await executionContext.getLLM();
        
        // Create message reader inline
        const read_only_message_manager = new MessageManagerReadOnly(executionContext.messageManager);
        // Filter out browser state messages as they take up too much context
        const message_history = read_only_message_manager.getAll().filter(m => m.additional_kwargs?.messageType !== MessageType.BROWSER_STATE).map(m => `${m._getType()}: ${m.content}`).join('\n');
       
        // Get browser state using BrowserContext's method
        const browserState = await executionContext.browserContext.getBrowserStateString();
        
        // Generate prompts
        const systemPrompt = generatePlannerSystemPrompt();
        const taskPrompt = generatePlannerTaskPrompt(
          args.task,
          args.max_steps,
          message_history,
          browserState
        );
        
        // Get structured response from LLM with retry logic
        const structuredLLM = llm.withStructuredOutput(PlanSchema);
        const plan = await invokeWithRetry<z.infer<typeof PlanSchema>>(
          structuredLLM,
          [
            new SystemMessage(systemPrompt),
            new HumanMessage(taskPrompt)
          ],
          3
        );
        
        // Format and return result
        return JSON.stringify({
          ok: true,
          output: plan
        });
      } catch (error) {
        // Handle error
        const errorMessage = error instanceof Error ? error.message : String(error);
        return JSON.stringify(toolError(`Planning failed: ${errorMessage}`));
      }
    }
  });
}<|MERGE_RESOLUTION|>--- conflicted
+++ resolved
@@ -7,10 +7,7 @@
 import { HumanMessage, SystemMessage } from '@langchain/core/messages';
 import { PLANNING_CONFIG } from './PlannerTool.config';
 import { MessageType } from '@/lib/runtime/MessageManager';
-<<<<<<< HEAD
-=======
 import { invokeWithRetry } from '@/lib/utils/retryable';
->>>>>>> 0ad31b11
 
 // Input schema - simple so LLM can generate and pass it
 const PlannerInputSchema = z.object({
